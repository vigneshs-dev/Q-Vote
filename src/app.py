--- conflicted
+++ resolved
@@ -162,14 +162,8 @@
         except sqlite3.IntegrityError:
             conn.close()
             flash("Username already taken. Please try a different one.")
-            return redirect(url_for('register'))
-<<<<<<< HEAD
-    
+            return redirect(url_for('register'))    
     return render_template('signup.html')
-=======
-
-    return render_template('register.html')
->>>>>>> c064ee7c
 
 # Login route
 @app.route('/login', methods=['GET', 'POST'])
