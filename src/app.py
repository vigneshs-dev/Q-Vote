--- conflicted
+++ resolved
@@ -153,7 +153,6 @@
 
         conn = get_db_connection()
         try:
-<<<<<<< HEAD
             # Check if username already exists
             user_count = conn.execute('SELECT COUNT(*) from users WHERE username = ?', (username,)).fetchone()[0]
             if user_count > 0:
@@ -161,9 +160,6 @@
                                        message="Username already taken, please try a different one.")
 
             conn.execute('INSERT INTO users (username, password, has_voted) VALUES (?, ?, ?)', 
-=======
-            conn.execute('INSERT INTO users (username, password, has_voted) VALUES (?, ?, ?)',
->>>>>>> c064ee7c
                          (username, hashed_password, False))
             conn.commit()
             conn.close()
@@ -172,15 +168,9 @@
         # Print general errors for further optimizations
         except sqlite3.Error as err:
             conn.close()
-<<<<<<< HEAD
             print(err)
             return render_template('register.html', username=username,
                                    message="Internal server error, please try again.")
-=======
-            flash("Username already taken. Please try a different one.")
-            return redirect(url_for('register'))
-
->>>>>>> c064ee7c
     return render_template('register.html')
 
 # Login route
